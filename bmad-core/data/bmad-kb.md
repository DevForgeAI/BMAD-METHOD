# BMad Knowledge Base

## Overview

BMad-Method (Breakthrough Method of Agile AI-driven Development) is a framework that combines AI agents with Agile development methodologies. The v4 system introduces a modular architecture with improved dependency management, bundle optimization, and support for both web and IDE environments.

### Key Features

- **Modular Agent System**: Specialized AI agents for each Agile role
- **Build System**: Automated dependency resolution and optimization
- **Dual Environment Support**: Optimized for both web UIs and IDEs
- **Reusable Resources**: Portable templates, tasks, and checklists
- **Slash Command Integration**: Quick agent switching and control

### When to Use BMad

- **New Projects (Greenfield)**: Complete end-to-end development
- **Existing Projects (Brownfield)**: Feature additions and enhancements
- **Team Collaboration**: Multiple roles working together
- **Quality Assurance**: Structured testing and validation
- **Documentation**: Professional PRDs, architecture docs, user stories

## How BMad Works

### The Core Method

BMad transforms you into a "Vibe CEO" - directing a team of specialized AI agents through structured workflows. Here's how:

1. **You Direct, AI Executes**: You provide vision and decisions; agents handle implementation details
2. **Specialized Agents**: Each agent masters one role (PM, Developer, Architect, etc.)
3. **Structured Workflows**: Proven patterns guide you from idea to deployed code
4. **Clean Handoffs**: Fresh context windows ensure agents stay focused and effective

### The Two-Phase Approach

#### Phase 1: Planning (Web UI - Cost Effective)

- Use large context windows (Gemini's 1M tokens)
- Generate comprehensive documents (PRD, Architecture)
- Leverage multiple agents for brainstorming
- Create once, use throughout development

#### Phase 2: Development (IDE - Implementation)

- Shard documents into manageable pieces
- Execute focused SM → Dev cycles
- One story at a time, sequential progress
- Real-time file operations and testing

### The Development Loop

```text
1. SM Agent (New Chat) → Creates next story from sharded docs
2. You → Review and approve story
3. Dev Agent (New Chat) → Implements approved story
4. QA Agent (New Chat) → Reviews and refactors code
5. You → Verify completion
6. Repeat until epic complete
```

### Why This Works

- **Context Optimization**: Clean chats = better AI performance
- **Role Clarity**: Agents don't context-switch = higher quality
- **Incremental Progress**: Small stories = manageable complexity
- **Human Oversight**: You validate each step = quality control
- **Document-Driven**: Specs guide everything = consistency

## Getting Started

### Quick Start Options

#### Option 1: Web UI

**Best for**: ChatGPT, Claude, Gemini users who want to start immediately

1. Navigate to `dist/teams/`
2. Copy `team-fullstack.txt` content
3. Create new Gemini Gem or CustomGPT
4. Upload file with instructions: "Your critical operating instructions are attached, do not break character as directed"
5. Type `/help` to see available commands

#### Option 2: IDE Integration
<<<<<<< HEAD

**Best for**: Cursor, Claude Code, Windsurf, Trae, Cline, Roo Code, Github Copilot users
=======
**Best for**: Cursor, Claude Code, Windsurf, Trae, Cline, Roo Code, GitHub Copilot users
>>>>>>> 9e6940e8

```bash
# Interactive installation (recommended)
npx bmad-method install
```

**Installation Steps**:

- Choose "Complete installation"
- Select your IDE from supported options:
  - **Cursor**: Native AI integration
  - **Claude Code**: Anthropic's official IDE
  - **Windsurf**: Built-in AI capabilities
  - **Trae**: Built-in AI capabilities
  - **Cline**: VS Code extension with AI features
  - **Roo Code**: Web-based IDE with agent support
  - **GitHub Copilot**: VS Code extension with AI peer programming assistant

**Note for VS Code Users**: BMad-Method assumes when you mention "VS Code" that you're using it with an AI-powered extension like GitHub Copilot, Cline, or Roo. Standard VS Code without AI capabilities cannot run BMad agents. The installer includes built-in support for Cline and Roo.

**Verify Installation**:

- `.bmad-core/` folder created with all agents
- IDE-specific integration files created
- All agent commands/rules/modes available

**Remember**: At its core, BMad-Method is about mastering and harnessing prompt engineering. Any IDE with AI agent support can use BMad - the framework provides the structured prompts and workflows that make AI development effective

### Environment Selection Guide

**Use Web UI for**:

- Initial planning and documentation (PRD, architecture)
- Cost-effective document creation (especially with Gemini)
- Brainstorming and analysis phases
- Multi-agent consultation and planning

**Use IDE for**:

- Active development and coding
- File operations and project integration
- Document sharding and story management
- Implementation workflow (SM/Dev cycles)

**Cost-Saving Tip**: Create large documents (PRDs, architecture) in web UI, then copy to `docs/prd.md` and `docs/architecture.md` in your project before switching to IDE for development.

### IDE-Only Workflow Considerations

**Can you do everything in IDE?** Yes, but understand the tradeoffs:

**Pros of IDE-Only**:

- Single environment workflow
- Direct file operations from start
- No copy/paste between environments
- Immediate project integration

**Cons of IDE-Only**:

- Higher token costs for large document creation
- Smaller context windows (varies by IDE/model)
- May hit limits during planning phases
- Less cost-effective for brainstorming

**Using Web Agents in IDE**:

- **NOT RECOMMENDED**: Web agents (PM, Architect) have rich dependencies designed for large contexts
- **Why it matters**: Dev agents are kept lean to maximize coding context
- **The principle**: "Dev agents code, planning agents plan" - mixing breaks this optimization

**About bmad-master and bmad-orchestrator**:

- **bmad-master**: CAN do any task without switching agents, BUT...
- **Still use specialized agents for planning**: PM, Architect, and UX Expert have tuned personas that produce better results
- **Why specialization matters**: Each agent's personality and focus creates higher quality outputs
- **If using bmad-master/orchestrator**: Fine for planning phases, but...

**CRITICAL RULE for Development**:

- **ALWAYS use SM agent for story creation** - Never use bmad-master/orchestrator
- **ALWAYS use Dev agent for implementation** - Never use bmad-master/orchestrator
- **Why this matters**: SM and Dev agents are specifically optimized for the development workflow
- **No exceptions**: Even if using bmad-master for everything else, switch to SM → Dev for implementation

**Best Practice for IDE-Only**:

1. Use PM/Architect/UX agents for planning (better than bmad-master)
2. Create documents directly in project
3. Shard immediately after creation
4. **MUST switch to SM agent** for story creation
5. **MUST switch to Dev agent** for implementation
6. Keep planning and coding in separate chat sessions

## Core Configuration (core-config.yaml)

**New in V4**: The `bmad-core/core-config.yaml` file is a critical innovation that enables BMad to work seamlessly with any project structure, providing maximum flexibility and backwards compatibility.

### What is core-config.yaml?

This configuration file acts as a map for BMad agents, telling them exactly where to find your project documents and how they're structured. It enables:

- **Version Flexibility**: Work with V3, V4, or custom document structures
- **Custom Locations**: Define where your documents and shards live
- **Developer Context**: Specify which files the dev agent should always load
- **Debug Support**: Built-in logging for troubleshooting

### Key Configuration Areas

#### PRD Configuration

- **prdVersion**: Tells agents if PRD follows v3 or v4 conventions
- **prdSharded**: Whether epics are embedded (false) or in separate files (true)
- **prdShardedLocation**: Where to find sharded epic files
- **epicFilePattern**: Pattern for epic filenames (e.g., `epic-{n}*.md`)

#### Architecture Configuration

- **architectureVersion**: v3 (monolithic) or v4 (sharded)
- **architectureSharded**: Whether architecture is split into components
- **architectureShardedLocation**: Where sharded architecture files live

#### Developer Files

- **devLoadAlwaysFiles**: List of files the dev agent loads for every task
- **devDebugLog**: Where dev agent logs repeated failures
- **agentCoreDump**: Export location for chat conversations

### Why It Matters

1. **No Forced Migrations**: Keep your existing document structure
2. **Gradual Adoption**: Start with V3 and migrate to V4 at your pace
3. **Custom Workflows**: Configure BMad to match your team's process
4. **Intelligent Agents**: Agents automatically adapt to your configuration

### Common Configurations

**Legacy V3 Project**:

```yaml
prdVersion: v3
prdSharded: false
architectureVersion: v3
architectureSharded: false
```

**V4 Optimized Project**:

```yaml
prdVersion: v4
prdSharded: true
prdShardedLocation: docs/prd
architectureVersion: v4
architectureSharded: true
architectureShardedLocation: docs/architecture
```

## Core Philosophy

### Vibe CEO'ing

You are the "Vibe CEO" - thinking like a CEO with unlimited resources and a singular vision. Your AI agents are your high-powered team, and your role is to:

- **Direct**: Provide clear instructions and objectives
- **Refine**: Iterate on outputs to achieve quality
- **Oversee**: Maintain strategic alignment across all agents

### Core Principles

1. **MAXIMIZE_AI_LEVERAGE**: Push the AI to deliver more. Challenge outputs and iterate.
2. **QUALITY_CONTROL**: You are the ultimate arbiter of quality. Review all outputs.
3. **STRATEGIC_OVERSIGHT**: Maintain the high-level vision and ensure alignment.
4. **ITERATIVE_REFINEMENT**: Expect to revisit steps. This is not a linear process.
5. **CLEAR_INSTRUCTIONS**: Precise requests lead to better outputs.
6. **DOCUMENTATION_IS_KEY**: Good inputs (briefs, PRDs) lead to good outputs.
7. **START_SMALL_SCALE_FAST**: Test concepts, then expand.
8. **EMBRACE_THE_CHAOS**: Adapt and overcome challenges.

### Key Workflow Principles

1. **Agent Specialization**: Each agent has specific expertise and responsibilities
2. **Clean Handoffs**: Always start fresh when switching between agents
3. **Status Tracking**: Maintain story statuses (Draft → Approved → InProgress → Done)
4. **Iterative Development**: Complete one story before starting the next
5. **Documentation First**: Always start with solid PRD and architecture

## Agent System

### Core Development Team

| Agent       | Role               | Primary Functions                       | When to Use                            |
| ----------- | ------------------ | --------------------------------------- | -------------------------------------- |
| `analyst`   | Business Analyst   | Market research, requirements gathering | Project planning, competitive analysis |
| `pm`        | Product Manager    | PRD creation, feature prioritization    | Strategic planning, roadmaps           |
| `architect` | Solution Architect | System design, technical architecture   | Complex systems, scalability planning  |
| `dev`       | Developer          | Code implementation, debugging          | All development tasks                  |
| `qa`        | QA Specialist      | Test planning, quality assurance        | Testing strategies, bug validation     |
| `ux-expert` | UX Designer        | UI/UX design, prototypes                | User experience, interface design      |
| `po`        | Product Owner      | Backlog management, story validation    | Story refinement, acceptance criteria  |
| `sm`        | Scrum Master       | Sprint planning, story creation         | Project management, workflow           |

### Meta Agents

| Agent               | Role             | Primary Functions                     | When to Use                       |
| ------------------- | ---------------- | ------------------------------------- | --------------------------------- |
| `bmad-orchestrator` | Team Coordinator | Multi-agent workflows, role switching | Complex multi-role tasks          |
| `bmad-master`       | Universal Expert | All capabilities without switching    | Single-session comprehensive work |

### Agent Interaction Commands

#### IDE-Specific Syntax

**Agent Loading by IDE**:

- **Claude Code**: `/agent-name` (e.g., `/bmad-master`)
- **Cursor**: `@agent-name` (e.g., `@bmad-master`)
- **Windsurf**: `@agent-name` (e.g., `@bmad-master`)
- **Trae**: `@agent-name` (e.g., `@bmad-master`)
- **Roo Code**: Select mode from mode selector (e.g., `bmad-bmad-master`)
- **GitHub Copilot**: Open the Chat view (`⌃⌘I` on Mac, `Ctrl+Alt+I` on Windows/Linux) and select **Agent** from the chat mode selector.

**Chat Management Guidelines**:

- **Claude Code, Cursor, Windsurf, Trae**: Start new chats when switching agents
- **Roo Code**: Switch modes within the same conversation

**Common Task Commands**:

- `*help` - Show available commands
- `*status` - Show current context/progress
- `*exit` - Exit the agent mode
- `*shard-doc docs/prd.md prd` - Shard PRD into manageable pieces
- `*shard-doc docs/architecture.md architecture` - Shard architecture document
- `*create` - Run create-next-story task (SM agent)

**In Web UI**:

```text
/pm create-doc prd
/architect review system design
/dev implement story 1.2
/help - Show available commands
/switch agent-name - Change active agent (if orchestrator available)
```

## Team Configurations

### Pre-Built Teams

#### Team All

- **Includes**: All 10 agents + orchestrator
- **Use Case**: Complete projects requiring all roles
- **Bundle**: `team-all.txt`

#### Team Fullstack

- **Includes**: PM, Architect, Developer, QA, UX Expert
- **Use Case**: End-to-end web/mobile development
- **Bundle**: `team-fullstack.txt`

#### Team No-UI

- **Includes**: PM, Architect, Developer, QA (no UX Expert)
- **Use Case**: Backend services, APIs, system development
- **Bundle**: `team-no-ui.txt`

## Core Architecture

### System Overview

The BMad-Method is built around a modular architecture centered on the `bmad-core` directory, which serves as the brain of the entire system. This design enables the framework to operate effectively in both IDE environments (like Cursor, VS Code) and web-based AI interfaces (like ChatGPT, Gemini).

### Key Architectural Components

#### 1. Agents (`bmad-core/agents/`)

- **Purpose**: Each markdown file defines a specialized AI agent for a specific Agile role (PM, Dev, Architect, etc.)
- **Structure**: Contains YAML headers specifying the agent's persona, capabilities, and dependencies
- **Dependencies**: Lists of tasks, templates, checklists, and data files the agent can use
- **Startup Instructions**: Can load project-specific documentation for immediate context

#### 2. Agent Teams (`bmad-core/agent-teams/`)

- **Purpose**: Define collections of agents bundled together for specific purposes
- **Examples**: `team-all.yaml` (comprehensive bundle), `team-fullstack.yaml` (full-stack development)
- **Usage**: Creates pre-packaged contexts for web UI environments

#### 3. Workflows (`bmad-core/workflows/`)

- **Purpose**: YAML files defining prescribed sequences of steps for specific project types
- **Types**: Greenfield (new projects) and Brownfield (existing projects) for UI, service, and fullstack development
- **Structure**: Defines agent interactions, artifacts created, and transition conditions

#### 4. Reusable Resources

- **Templates** (`bmad-core/templates/`): Markdown templates for PRDs, architecture specs, user stories
- **Tasks** (`bmad-core/tasks/`): Instructions for specific repeatable actions like "shard-doc" or "create-next-story"
- **Checklists** (`bmad-core/checklists/`): Quality assurance checklists for validation and review
- **Data** (`bmad-core/data/`): Core knowledge base and technical preferences

### Dual Environment Architecture

#### IDE Environment

- Users interact directly with agent markdown files
- Agents can access all dependencies dynamically
- Supports real-time file operations and project integration
- Optimized for development workflow execution

#### Web UI Environment

- Uses pre-built bundles from `dist/teams` for stand alone 1 upload files for all agents and their assets with an orchestrating agent
- Single text files containing all agent dependencies are in `dist/agents/` - these are unnecessary unless you want to create a web agent that is only a single agent and not a team
- Created by the web-builder tool for upload to web interfaces
- Provides complete context in one package

### Template Processing System

BMad employs a sophisticated template system with three key components:

1. **Template Format** (`utils/template-format.md`): Defines markup language for variable substitution and AI processing directives
2. **Document Creation** (`tasks/create-doc.md`): Orchestrates template selection and user interaction
3. **Advanced Elicitation** (`tasks/advanced-elicitation.md`): Provides interactive refinement through structured brainstorming

**Template Features**:

- **Self-contained**: Templates embed both output structure and processing instructions
- **Variable Substitution**: `{{placeholders}}` for dynamic content
- **AI Processing Directives**: `[[LLM: instructions]]` for AI-only processing
- **Interactive Refinement**: Built-in elicitation processes for quality improvement

### Technical Preferences Integration

The `technical-preferences.md` file serves as a persistent technical profile that:

- Ensures consistency across all agents and projects
- Eliminates repetitive technology specification
- Provides personalized recommendations aligned with user preferences
- Evolves over time with lessons learned

### Build and Delivery Process

The `web-builder.js` tool creates web-ready bundles by:

1. Reading agent or team definition files
2. Recursively resolving all dependencies
3. Concatenating content into single text files with clear separators
4. Outputting ready-to-upload bundles for web AI interfaces

This architecture enables seamless operation across environments while maintaining the rich, interconnected agent ecosystem that makes BMad powerful.

## Complete Development Workflow

### Planning Phase (Web UI Recommended - Especially Gemini!)

**Ideal for cost efficiency with Gemini's massive context:**

**For Brownfield Projects - Start Here!**:

1. **Upload entire project to Gemini Web** (GitHub URL, files, or zip)
2. **Document existing system**: `/analyst` → `*document-project`
3. **Creates comprehensive docs** from entire codebase analysis

**For All Projects**:

1. **Optional Analysis**: `/analyst` - Market research, competitive analysis
2. **Project Brief**: Create foundation document (Analyst or user)
3. **PRD Creation**: `/pm create-doc prd` - Comprehensive product requirements
4. **Architecture Design**: `/architect create-doc architecture` - Technical foundation
5. **Validation & Alignment**: `/po` run master checklist to ensure document consistency
6. **Document Preparation**: Copy final documents to project as `docs/prd.md` and `docs/architecture.md`

#### Example Planning Prompts

**For PRD Creation**:

```text
"I want to build a [type] application that [core purpose].
Help me brainstorm features and create a comprehensive PRD."
```

**For Architecture Design**:

```text
"Based on this PRD, design a scalable technical architecture
that can handle [specific requirements]."
```

### Critical Transition: Web UI to IDE

**Once planning is complete, you MUST switch to IDE for development:**

- **Why**: Development workflow requires file operations, real-time project integration, and document sharding
- **Cost Benefit**: Web UI is more cost-effective for large document creation; IDE is optimized for development tasks
- **Required Files**: Ensure `docs/prd.md` and `docs/architecture.md` exist in your project

### IDE Development Workflow

**Prerequisites**: Planning documents must exist in `docs/` folder

1. **Document Sharding** (CRITICAL STEP):
   - Documents created by PM/Architect (in Web or IDE) MUST be sharded for development
   - Two methods to shard:
     a) **Manual**: Drag `shard-doc` task + document file into chat
     b) **Agent**: Ask `@bmad-master` or `@po` to shard documents
   - Shards `docs/prd.md` → `docs/prd/` folder
   - Shards `docs/architecture.md` → `docs/architecture/` folder
   - **WARNING**: Do NOT shard in Web UI - copying many small files is painful!

2. **Verify Sharded Content**:
   - At least one `epic-n.md` file in `docs/prd/` with stories in development order
   - Source tree document and coding standards for dev agent reference
   - Sharded docs for SM agent story creation

Resulting Folder Structure:

- `docs/prd/` - Broken down PRD sections
- `docs/architecture/` - Broken down architecture sections
- `docs/stories/` - Generated user stories

1. **Development Cycle** (Sequential, one story at a time):

   **CRITICAL CONTEXT MANAGEMENT**:
   - **Context windows matter!** Always use fresh, clean context windows
   - **Model selection matters!** Use most powerful thinking model for SM story creation
   - **ALWAYS start new chat between SM, Dev, and QA work**

   **Step 1 - Story Creation**:
   - **NEW CLEAN CHAT** → Select powerful model → `@sm` → `*create`
   - SM executes create-next-story task
   - Review generated story in `docs/stories/`
   - Update status from "Draft" to "Approved"

   **Step 2 - Story Implementation**:
   - **NEW CLEAN CHAT** → `@dev`
   - Agent asks which story to implement
   - Include story file content to save dev agent lookup time
   - Dev follows tasks/subtasks, marking completion
   - Dev maintains File List of all changes
   - Dev marks story as "Review" when complete with all tests passing

   **Step 3 - Senior QA Review**:
   - **NEW CLEAN CHAT** → `@qa` → execute review-story task
   - QA performs senior developer code review
   - QA can refactor and improve code directly
   - QA appends results to story's QA Results section
   - If approved: Status → "Done"
   - If changes needed: Status stays "Review" with unchecked items for dev

   **Step 4 - Repeat**: Continue SM → Dev → QA cycle until all epic stories complete

**Important**: Only 1 story in progress at a time, worked sequentially until all epic stories complete.

### Status Tracking Workflow

Stories progress through defined statuses:

- **Draft** → **Approved** → **InProgress** → **Done**

Each status change requires user verification and approval before proceeding.

### Workflow Types

#### Greenfield Development

- Business analysis and market research
- Product requirements and feature definition  
- System architecture and design
- Development execution
- Testing and deployment

#### Brownfield Enhancement (Existing Projects)

**Key Concept**: Brownfield development requires comprehensive documentation of your existing project for AI agents to understand context, patterns, and constraints.

**Complete Brownfield Workflow Options**:

**Option 1: PRD-First (Recommended for Large Codebases/Monorepos)**:

1. **Upload project to Gemini Web** (GitHub URL, files, or zip)
2. **Create PRD first**: `@pm` → `*create-doc brownfield-prd`
3. **Focused documentation**: `@analyst` → `*document-project`
   - Analyst asks for focus if no PRD provided
   - Choose "single document" format for Web UI
   - Uses PRD to document ONLY relevant areas
   - Creates one comprehensive markdown file
   - Avoids bloating docs with unused code

**Option 2: Document-First (Good for Smaller Projects)**:

1. **Upload project to Gemini Web**
2. **Document everything**: `@analyst` → `*document-project`
3. **Then create PRD**: `@pm` → `*create-doc brownfield-prd`
   - More thorough but can create excessive documentation

4. **Requirements Gathering**:
   - **Brownfield PRD**: Use PM agent with `brownfield-prd-tmpl`
   - **Analyzes**: Existing system, constraints, integration points
   - **Defines**: Enhancement scope, compatibility requirements, risk assessment
   - **Creates**: Epic and story structure for changes

5. **Architecture Planning**:
   - **Brownfield Architecture**: Use Architect agent with `brownfield-architecture-tmpl`
   - **Integration Strategy**: How new features integrate with existing system
   - **Migration Planning**: Gradual rollout and backwards compatibility
   - **Risk Mitigation**: Addressing potential breaking changes

**Brownfield-Specific Resources**:

**Templates**:

- `brownfield-prd-tmpl.md`: Comprehensive enhancement planning with existing system analysis
- `brownfield-architecture-tmpl.md`: Integration-focused architecture for existing systems

**Tasks**:

- `document-project`: Generates comprehensive documentation from existing codebase
- `brownfield-create-epic`: Creates single epic for focused enhancements (when full PRD is overkill)
- `brownfield-create-story`: Creates individual story for small, isolated changes

**When to Use Each Approach**:

**Full Brownfield Workflow** (Recommended for):

- Major feature additions
- System modernization
- Complex integrations
- Multiple related changes

**Quick Epic/Story Creation** (Use when):

- Single, focused enhancement
- Isolated bug fixes
- Small feature additions
- Well-documented existing system

**Critical Success Factors**:

1. **Documentation First**: Always run `document-project` if docs are outdated/missing
2. **Context Matters**: Provide agents access to relevant code sections
3. **Integration Focus**: Emphasize compatibility and non-breaking changes
4. **Incremental Approach**: Plan for gradual rollout and testing

**For detailed guide**: See `docs/working-in-the-brownfield.md`

## Document Creation Best Practices

### Required File Naming for Framework Integration

- `docs/prd.md` - Product Requirements Document
- `docs/architecture.md` - System Architecture Document

**Why These Names Matter**:

- Agents automatically reference these files during development
- Sharding tasks expect these specific filenames
- Workflow automation depends on standard naming

### Cost-Effective Document Creation Workflow

**Recommended for Large Documents (PRD, Architecture):**

1. **Use Web UI**: Create documents in web interface for cost efficiency
2. **Copy Final Output**: Save complete markdown to your project
3. **Standard Names**: Save as `docs/prd.md` and `docs/architecture.md`
4. **Switch to IDE**: Use IDE agents for development and smaller documents

### Document Sharding

Templates with Level 2 headings (`##`) can be automatically sharded:

**Original PRD**:

```markdown
## Goals and Background Context
## Requirements  
## User Interface Design Goals
## Success Metrics
```

**After Sharding**:

- `docs/prd/goals-and-background-context.md`
- `docs/prd/requirements.md`
- `docs/prd/user-interface-design-goals.md`
- `docs/prd/success-metrics.md`

Use the `shard-doc` task or `@kayvan/markdown-tree-parser` tool for automatic sharding.

## Usage Patterns and Best Practices

### Environment-Specific Usage

**Web UI Best For**:

- Initial planning and documentation phases
- Cost-effective large document creation
- Agent consultation and brainstorming
- Multi-agent workflows with orchestrator

**IDE Best For**:

- Active development and implementation
- File operations and project integration
- Story management and development cycles
- Code review and debugging

### Quality Assurance

- Use appropriate agents for specialized tasks
- Follow Agile ceremonies and review processes
- Maintain document consistency with PO agent
- Regular validation with checklists and templates

### Performance Optimization

- Use specific agents vs. `bmad-master` for focused tasks
- Choose appropriate team size for project needs
- Leverage technical preferences for consistency
- Regular context management and cache clearing

## Success Tips

- **Use Gemini for big picture planning** - The team-fullstack bundle provides collaborative expertise
- **Use bmad-master for document organization** - Sharding creates manageable chunks
- **Follow the SM → Dev cycle religiously** - This ensures systematic progress
- **Keep conversations focused** - One agent, one task per conversation
- **Review everything** - Always review and approve before marking complete

## Contributing to BMad-Method

### Quick Contribution Guidelines

For full details, see `CONTRIBUTING.md`. Key points:

**Fork Workflow**:

1. Fork the repository
2. Create feature branches
3. Submit PRs to `next` branch (default) or `main` for critical fixes only
4. Keep PRs small: 200-400 lines ideal, 800 lines maximum
5. One feature/fix per PR

**PR Requirements**:

- Clear descriptions (max 200 words) with What/Why/How/Testing
- Use conventional commits (feat:, fix:, docs:)
- Atomic commits - one logical change per commit
- Must align with guiding principles

**Core Principles** (from GUIDING-PRINCIPLES.md):

- **Dev Agents Must Be Lean**: Minimize dependencies, save context for code
- **Natural Language First**: Everything in markdown, no code in core
- **Core vs Expansion Packs**: Core for universal needs, packs for specialized domains
- **Design Philosophy**: "Dev agents code, planning agents plan"

## Expansion Packs

### What Are Expansion Packs?

Expansion packs extend BMad-Method beyond traditional software development into ANY domain. They provide specialized agent teams, templates, and workflows while keeping the core framework lean and focused on development.

### Why Use Expansion Packs?

1. **Keep Core Lean**: Dev agents maintain maximum context for coding
2. **Domain Expertise**: Deep, specialized knowledge without bloating core
3. **Community Innovation**: Anyone can create and share packs
4. **Modular Design**: Install only what you need

### Available Expansion Packs

**Technical Packs**:

- **Infrastructure/DevOps**: Cloud architects, SRE experts, security specialists
- **Game Development**: Game designers, level designers, narrative writers
- **Mobile Development**: iOS/Android specialists, mobile UX experts
- **Data Science**: ML engineers, data scientists, visualization experts

**Non-Technical Packs**:

- **Business Strategy**: Consultants, financial analysts, marketing strategists
- **Creative Writing**: Plot architects, character developers, world builders
- **Health & Wellness**: Fitness trainers, nutritionists, habit engineers
- **Education**: Curriculum designers, assessment specialists
- **Legal Support**: Contract analysts, compliance checkers

**Specialty Packs**:

- **Expansion Creator**: Tools to build your own expansion packs
- **RPG Game Master**: Tabletop gaming assistance
- **Life Event Planning**: Wedding planners, event coordinators
- **Scientific Research**: Literature reviewers, methodology designers

### Using Expansion Packs

1. **Browse Available Packs**: Check `expansion-packs/` directory
2. **Get Inspiration**: See `docs/expansion-packs.md` for detailed examples and ideas
3. **Install via CLI**:

   ```bash
   npx bmad-method install
   # Select "Install expansion pack" option
   ```

4. **Use in Your Workflow**: Installed packs integrate seamlessly with existing agents

### Creating Custom Expansion Packs

Use the **expansion-creator** pack to build your own:

1. **Define Domain**: What expertise are you capturing?
2. **Design Agents**: Create specialized roles with clear boundaries
3. **Build Resources**: Tasks, templates, checklists for your domain
4. **Test & Share**: Validate with real use cases, share with community

**Key Principle**: Expansion packs democratize expertise by making specialized knowledge accessible through AI agents.

## Getting Help

- **Commands**: Use `/help` in any environment to see available commands
- **Agent Switching**: Use `/switch agent-name` with orchestrator for role changes
- **Documentation**: Check `docs/` folder for project-specific context
- **Community**: Discord and GitHub resources available for support
- **Contributing**: See `CONTRIBUTING.md` for full guidelines<|MERGE_RESOLUTION|>--- conflicted
+++ resolved
@@ -81,12 +81,8 @@
 5. Type `/help` to see available commands
 
 #### Option 2: IDE Integration
-<<<<<<< HEAD
 
 **Best for**: Cursor, Claude Code, Windsurf, Trae, Cline, Roo Code, Github Copilot users
-=======
-**Best for**: Cursor, Claude Code, Windsurf, Trae, Cline, Roo Code, GitHub Copilot users
->>>>>>> 9e6940e8
 
 ```bash
 # Interactive installation (recommended)
